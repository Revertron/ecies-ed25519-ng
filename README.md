# ecies-ed25519
[![docs](https://docs.rs/ecies-ed25519/badge.svg)](https://docs.rs/ecies-ed25519)
[![crates.io](https://meritbadge.herokuapp.com/ecies-ed25519)](https://crates.io/crates/ecies-ed25519)
![checks](https://github.com/phayes/ecies-ed25519/workflows/checks/badge.svg)
[![codecov](https://codecov.io/gh/phayes/ecies-ed25519/branch/master/graph/badge.svg)](https://codecov.io/gh/phayes/ecies-ed25519)


ECIES on Twisted Edwards Curve25519 using AES-GCM and HKDF-SHA256.

ECIES can be used to encrypt data using a public key such that it can only be decrypted by the holder of the corresponding private key. 

*This project has not undergone a security audit. A 1.0 release will not happen until it does.*

It uses the excellent [curve25519-dalek](https://github.com/dalek-cryptography/curve25519-dalek) library for ECC operations, and provides two different backends for HKDF-SHA256 / AES-GCM operation operations. 
    
1. The `pure_rust` backend (default). 
   It uses a collection of  pure-rust implementations of SHA2, HKDF, AES, and AEAD.

2. The `ring` backend (default) uses [ring](https://github.com/briansmith/ring).  It uses rock solid primitives based on BoringSSL, but cannot run on all platforms. For example it won't work on WASM. To activate this backend add this to your Cargo.toml file: 

<<<<<<< HEAD
   ` ecies-ed25519 = { version = "0.1", features = ["pure_rust"] }`
=======
    ` ecies-ed25519 = { version = "0.2.1", features = ["pure_rust"] }`
>>>>>>> 28a3d6c9

### Example Usage
```rust
let mut csprng = rand::thread_rng();
let (secret, public) = ecies_ed25519::generate_keypair(&mut csprng);

let message = "I 💖🔒";

// Encrypt the message with the public key such that only the holder of the secret key can decrypt.
let encrypted = ecies_ed25519::encrypt(&public, message.as_bytes(), &mut csprng).unwrap();

// Decrypt the message with the secret key
let decrypted = ecies_ed25519::decrypt(&secret, &encrypted);
```

### `serde` Support

The `serde` feature is provided for serializing / deserializing private and public keys.


### Running Tests

You should run tests on both backends:
```
cargo test --no-default-features --features "ring serde"
cargo test --no-default-features --features "pure_rust serde"
```<|MERGE_RESOLUTION|>--- conflicted
+++ resolved
@@ -18,11 +18,7 @@
 
 2. The `ring` backend (default) uses [ring](https://github.com/briansmith/ring).  It uses rock solid primitives based on BoringSSL, but cannot run on all platforms. For example it won't work on WASM. To activate this backend add this to your Cargo.toml file: 
 
-<<<<<<< HEAD
-   ` ecies-ed25519 = { version = "0.1", features = ["pure_rust"] }`
-=======
-    ` ecies-ed25519 = { version = "0.2.1", features = ["pure_rust"] }`
->>>>>>> 28a3d6c9
+   ` ecies-ed25519 = { version = "0.3", features = ["pure_rust"] }`
 
 ### Example Usage
 ```rust
